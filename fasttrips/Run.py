--- conflicted
+++ resolved
@@ -153,14 +153,11 @@
     if "pathfinding_type" in list(kwargs.keys()):
         fasttrips.Assignment.PATHFINDING_TYPE        = kwargs["pathfinding_type"]
 
-<<<<<<< HEAD
+    if "learning_convergence" in list(kwargs.keys()):
+        fasttrips.PathSet.LEARN_ROUTES = kwargs["learning_convergence"]
+
     if "max_stop_process_count" in list(kwargs.keys()):
-=======
-    if "learning_convergence" in kwargs.keys():
-        fasttrips.PathSet.LEARN_ROUTES = kwargs["learning_convergence"]
-
-    if "max_stop_process_count" in kwargs.keys():
->>>>>>> 9954b924
+
         fasttrips.Assignment.STOCH_MAX_STOP_PROCESS_COUNT = kwargs["max_stop_process_count"]
 
     if "debug_output_columns" in list(kwargs.keys()):
