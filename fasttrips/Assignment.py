--- conflicted
+++ resolved
@@ -192,13 +192,9 @@
     SIM_COL_PAX_OVERCAP_FRAC        = 'overcap_frac'     #: If board at an overcap stop, fraction of boards that are overcap
     SIM_COL_PAX_BUMP_ITER           = 'bump_iter'
     SIM_COL_PAX_BUMPSTOP_BOARDED    = 'bumpstop_boarded' #: 1 if lucky enough to board at an at- or over-capacity stop
-<<<<<<< HEAD
-    SIM_COL_PAX_DISTANCE            = "distance"         #: Link distance in miles
+    SIM_COL_PAX_DISTANCE            = "distance"         #: Link distance
     SIM_COL_PAX_FARE                = "fare"             #: Link fare in currency
     SIM_COL_PAX_FARE_PERIOD         = "fare_class"       #: Fare period id
-=======
-    SIM_COL_PAX_DISTANCE            = "distance"         #: Link distance
->>>>>>> 012358b3
     SIM_COL_PAX_COST                = 'sim_cost'         #: Link cost. (Cannot be `cost` because it collides with TAZ.DRIVE_ACCESS_COLUMN_COST)
     SIM_COL_PAX_LNPS                = 'ln_PS'            #: log(PathSize)
     SIM_COL_PAX_PROBABILITY         = 'probability'      #: Probability of this path
