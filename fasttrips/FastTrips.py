--- conflicted
+++ resolved
@@ -126,17 +126,11 @@
 
         # Read the gtfs files first
         FastTripsLogger.info("Reading GTFS schedule")
-<<<<<<< HEAD
-=======
-
-        service_ids_by_date = partridge.read_service_ids_by_date(Assignment.INPUT_NETWORK_ARCHIVE)
-        service_ids = service_ids_by_date[Assignment.NETWORK_BUILD_DATE]
         gtfs_feed = partridge.feed(os.path.join(Assignment.INPUT_NETWORK_ARCHIVE), view={
             'trips.txt': {
               'service_id': service_ids
             },
         })
->>>>>>> b839e4b7
 
         service_ids_by_date = partridge.read_service_ids_by_date(Assignment.INPUT_NETWORK_ARCHIVE)
         service_ids = service_ids_by_date[Assignment.NETWORK_BUILD_DATE]
