--- conflicted
+++ resolved
@@ -67,7 +67,6 @@
     pip install -r dev-dependencies.txt
 
 
-<<<<<<< HEAD
 Troubleshooting:
  - *Optional* Set the ``PYTHONPATH`` environment variable to the location of your fast-trips repo, which we're calling ``<fast-trips-dir>``.
 
@@ -83,26 +82,7 @@
      python fasttrips\Examples\Bunny_Hop\run_bunny_hop.py
 
  (remember to use file separators appropriate for your operating system).
-=======
-1. **Setup a Python 2.7 virtual environment and install dependencies**
-This makes sure you don't interfere with other python installations. You can do this using the base virtenv package, conda, or using the Anaconda Navigator GUI.
-i.e. using conda:::
 
-  conda create -q -y -n fast-trips-env python=2.7 numpy pandas>=0.22 psutil pytest
-  source activate fast-trips-env
-  pip install partridge==0.6.0.dev1
-
-Alternatively, you can install the dependencies into an existing python 2.7 environment:::
-
-  pip install numpy pandas >=0.22 psutil pytest partridge==0.6.0.dev1
-
-NOTE that Python 3.X will not work yet. We are working on that.
-
-2. **Install Fast-Trips using Git or from PyPI**
-Fork and clone the main fast-trips repository to a local directory <fast-trips-dir>
-
-Switch to the branch of the repository that you want to build (usually master or develop)
->>>>>>> a4dc2ea3
 
 ***********************
  I/O
@@ -114,7 +94,6 @@
 2. Transit and access network
 3. Configuration files
 
-<<<<<<< HEAD
 Fast-Trips summarizes the passenger assignment in three ways:
 
 1. Path-based
@@ -124,21 +103,6 @@
 Additionally, individual passengers can be "traced" thru the system, which produces a detailed log-style accounting.
 
 Finally, Fast-Trips produces high-level performance outputs to measure both computing and transportation system performance.
-=======
--OR-
-
-Install compiled Beta version of Fast-Trips stored on PyPI using the command:::
-
-  pip install fasttrips
-
-3. **Test Installation**
-
-To run an example to make sure it is installed correctly, run from the `<fast-trips-dir>`:::
-
-   python fasttrips\Examples\Bunny_Hop\run_bunny_hop.py
-
- (remember to use file separators appropriate for your operating system).
->>>>>>> a4dc2ea3
 
 ***********************
 Go through Tutorials
