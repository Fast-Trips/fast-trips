**Build status**

Master Branch: [![Master branch build status](https://travis-ci.org/BayAreaMetro/fast-trips.svg?branch=master)](https://travis-ci.org/BayAreaMetro/fast-trips)
Develop Branch [![Develop branch build status: ](https://travis-ci.org/BayAreaMetro/fast-trips.svg?branch=develop)](https://travis-ci.org/BayAreaMetro/fast-trips)

# fast-trips
Fast-trips is a Dynamic Transit Assignment tool written in Python and supplemented by code in C++. For more information about this visit the following links:  

 * Project Website: http://fast-trips.mtc.ca.gov/
<<<<<<< HEAD
 * Documentation for developers (contributing, API, etc.): http://bayareametro.github.io/fast-trips/

**Use Cases**  
Fast-trips can be used for analyzing short-term effects as a stand-along tool as well as long range planning when linked up with a travel demand modeling tool:

 - An analyst who wants to study the effect of a on service reliability of a schedule change.
 - An analyst who wants to evaluate a service plan for a special event.
 - A modeler who wants to include capacity constraints and reliability as a performance metric for long-range planning investments as evaluated in a long range transportation plan.

For a description of how Fast-Trips does this sort of analysis differently than the status quo, see [this post](http://fast-trips.mtc.ca.gov/2015/06/01/why/) on our blog.
=======
 * Full Technical Documentation (API): bayareametro.github.io/fast-trips/
>>>>>>> d777da39

## Contents
* [Setup](#setup)
* [Input](#input)
  * [`config_ft.txt`](#config_fttxt)
    * [Configuration Options: fasttrips](#configuration-options-fasttrips)
    * [Configuration Options: pathfinding](#configuration-options-pathfinding)
    * [More on Overlap Path Size Penalites](#more-on-overlap-path-size-penalties)
  * [`config_ft.py`](#config_ftpy)
  * [`pathweight_ft.txt`](#pathweight_fttxt)
    * [Weight Qualifiers](#weight-qualifiers)
* [Fares](#fares)
* [Running Fast-Trips](#running-fast-trips)  
* [Example Scenarios](#example-scenarios)
* [Tests](#tests)  
* [Summarizing Results](#summarizing-results)
* [Frequently Asked Questions](#frequently-asked-questions)
* [References](#references)
* [Changelog](#changelog)

## Setup
Follow the steps below to setup up fast-trips:
<<<<<<< HEAD

1 - Set up your Python environment

Right now Fast-Trips requires Python 2.7.  It also

One option is to install a *data analytics* Python 2.7 distribution which bundles these, like [Anaconda][anaconda-url]. If you have Anaconda installed, you can create a virtual environment with the command below for fast-trips.

```Script
  conda create -q -y -n fast-trips-env python=2.7 numpy pandas>=0.22 psutil pytest
  source activate fast-trips-env
  pip install partridge==0.6.0.dev1
```
Note that Fast-trips currently uses a development version of the [Partridge][partridge-url] that is required in order to read unzipped GTFS files.

Another option is to install the requirements in an existing Python 2.7 environment:

```Script
   pip install numpy pandas >=0.22 psutil pytest partridge==0.6.0.dev1
```

**Please note: Pandas 0.21.x has known issues, and it is not compatible with Fast-Trips.**

2 - Get and Install Fast-Trips

*Option 1 - From Source (Good for Developers or if you want "the latest")*

* Install [Git][git-url] and if desired, a GUI for git like [GitHub Desktop](https://desktop.github.com/)  
* [Clone](git-clone-url) or [fork-and-clone][git-fork-url] the fast-trips repository (https://github.com/BayAreaMetro/fast-trips.git) to a local directory: `<fast-trips-dir>`. If the user plans on making changes to the code, it is recommended that the repository be [forked][git-fork-url] before cloning.  
*  Switch to the branch of the repository that you want to use by either using git from the command line (`git checkout master` or using a GUI.  The `master` branch should be the latest stable branch and the `develop` branch has the latest.  Features are developed on feature-branches.  
*  If compiling on Windows, install [Microsoft Visual C++ Compiler for Python 2.7][python-vcpp-url].  On Linux, install the python-dev package.
*  Set the `PYTHONPATH` environment variable to the location of your fast-trips repo, which we're calling `<fast-trips-dir>`.
*  To build, in the fast-trips directory `<fast-trips-dir>`, run the following in a command prompt:  `python setup.py build_ext --inplace`.
=======
*  We suggest that you work from a Python 2.7 [virtual environment][virtenv-url] in order to make sure you don't interfere with other python installations you can do this using the base virtenv package, conda, or using the Anaconda Navigator GUI.  Using conda: `conda create -n fasttrips python=2.7 anaconda`  `source activate fasttrips` . 
*  Your VirtEnv should include [numpy][numpy-url],  [pandas][pandas-url], and [transitfeed][python-transitfeed-url] for reading GTFS Many *data analytics* Python distributions like [Anaconda][anaconda-url] bundle [numpy][numpy-url] and [pandas][pandas-url], but they can also be installed using the command `pip install <packagename>` within the virtual environment.  As a last resort, Windows users can also find binary package installers [here][python-packages-windows-url].  
*  Install [Git][git-url] and clone the fast-trips repository (https://github.com/MetropolitanTransportationCommission/fast-trips.git) to a local directory: `<fast-trips-dir>`. If the user plans on making changes to the code, it is recommended that the repository be [forked][git-fork-url] before cloning.  
*  Switch to the `develop` branch of the repository.  
*  To build, in the fast-trips directory `<fast-trips-dir>`, run the following in a command prompt:  `python setup.py develop build_ext --inplace`.  If compiling on Windows, install [Microsoft Visual C++ Compiler for Python 2.7][python-vcpp-url].  On Linux, install the python-dev package.  On Mac, using standard xcode command line tools / g++ works fine.  Using the **develop** command prompt makes sure that changes in the package are propogated to the shell without having to re-install the package.  
>>>>>>> d777da39

*Option 2 - Latest Release*

We occassionally put the latest release versions on [PyPI](https://pypi.org/), the Python Package Index

```Script
   pip install fasttrips
```

3 - Test the Install

*  To run an example to make sure it is installed correctly, run from the `<fast-trips-dir>`:

```Script
   python fasttrips\Examples\Bunny_Hop\run_bunny_hop.py
```
 (remember to use file separators appropriate for your operating system).

## Input
The input to fast-trips consists of:

*  A Transit Network directory, including schedules, access, egress and transfer information, specified by the [GTFS-Plus Data Standards Repository][network-standard-url]
*  A Transit Demand directory, including persons, households and trips, specified by the [Demand Data Standards Repository][demand-standard-url]
*  fast-trips Configuration, specified below

Configuration is specified in the following files:

### `config_ft.txt`

This is a *required* python file and may be included in both the Transit Supply and Transit Demand input directories.
If the same options are specified in both, then the version specified in the Transit Demand input directory will be used.
(Two versions may be specified because some configuration options are more relevant to demand and some are more relevant
to network inputs.)

The configuration files are parsed by python's [ConfigParser module](https://docs.python.org/2/library/configparser.html#module-ConfigParser) and therefore
adhere to that format, with two possible sections: *fasttrips* and *pathfinding*.
(See [Network Example](Examples/test_network/input/config_ft.txt) ) (See [Demand Example](Examples/test_network/demand_twopaths/config_ft.txt) )

#### Configuration Options: fasttrips

Option Name                         | Type   | Default | Description
-----------                         | ----   | --------| -------------------------
`bump_buffer`                       | float  | 5       | Not really used yet.
`bump_one_at_a_time`                | bool   | False   |
`capacity_constraint`               | bool   | False   | Hard capacity constraint.  When True, fasttrips forces everyone off overcapacity vehicles and disallows them from finding a new path using an overcapacity vehicle.
`create_skims`                      | bool   | False   | Not implemented yet.
`debug_num_trips`                   | int    | -1      | If positive, will truncate the trip list to this length.
`debug_trace_only`                  | bool   | False   | If True, will only find paths and simulate the person ids specified in `trace_person_ids`.
`debug_output_columns`              | bool   | False   | If True, will write internal & debug columns into output.
`fare_zone_symmetry`                | bool   | False   | If True, will assume fare zone symmetry.  That is, if fare_id X is configured from origin zone A to destination zone B, and there is no fare configured from zone B to zone A, we'll assume that fare_id X also applies.
`max_iterations`                    | int    | 1       | Maximum number of pathfinding iterations to run.
`number_of_processes`               | int    | 0       | Number of processes to use for path finding.
`output_passenger_trajectories`     | bool   | True    | Write chosen passenger paths?  TODO: deprecate.  Why would you ever not do this?
`output_pathset_per_sim_iter`       | bool   | False   | Output pathsets for each simulation iteration?  If false, just outputs once per path-finding iteration.
`prepend_route_id_to_trip_id`       | bool   | False   | This is for readability in debugging; if True, then route ids will be prepended to trip ids.
`simulation`                        | bool   | True    | Simulate transit vehicles?  After path-finding, should fast-trips update vehicle times and put passengers on vehicles?  If False, fast-trips still calculates costs and probabilities and chooses paths, but the vehicle times will not be updated from those read in from the input network, and passengers will not be loaded onto vehicles.  This is useful for debugging path-finding and verifying that pathfinding calculations are consistent with cost/fare calculations done outside pathfinding.
`skim_start_time`                   | string | 5:00    | Not implemented yet.
`skim_end_time`                     | string | 10:00   | Not implemented yet.
`skip_person_ids`                   | string | 'None'  | A list of person IDs to skip.
`trace_ids`                         | string | 'None'  | A list of tuples, (person ID, person trip ID), for whom to output verbose trace information.

#### Configuration Options: pathfinding

Option Name                         | Type   | Default | Description
-----------                         | ----   | --------| -----------
`max_num_paths`                     | int    | -1      | If positive, drops paths after this IF probability is less than ``
`min_path_probability`              | float  | 0.005   | Paths with probability less than this get dropped IF `max_num_paths` specified AND hit.
`min_transfer_penalty`              | float  | 0.1     | Minimum transfer penalty. Safeguard against having no transfer penalty which can result in terrible paths with excessive transfers.
`overlap_chunk_size`                | int    | 500     | How many person's trips to process at a time in overlap calculations in python simulation (more means faster but more memory required.)
`overlap_scale_parameter`           | float  | 1       | Scale parameter for overlap path size variable.
`overlap_split_transit`             | bool   | False   | For overlap calcs, split transit leg into component legs (A to E becauses A-B-C-D-E)
`overlap_variable`                  | string | 'count' | The variable upon which to base the overlap path size variable.  Can be one of `None`, `count`, `distance`, `time`.
`pathfinding_type`                  | string | 'stochastic' | Pathfinding method.  Can be `stochastic`, `deterministic`, or `file`.
`pathweights_fixed_width`           | bool   | False   | If true, read the pathweights file as a fixed width, left-justified table (as opposed to a CSV, which is the default).
`stochastic_dispersion`             | float  | 1.0     | Stochastic dispersion parameter. TODO: document this further.
`stochastic_max_stop_process_count` | int    | -1      | In path-finding, how many times should we process a stop during labeling?  Specify -1 for no max.
`stochastic_pathset_size`           | int    | 1000    | In path-finding, how many paths (not necessarily unique) determine a pathset?
`time_window`                       | float  | 30      | In path-finding, the max time a passenger would wait at a stop.
`transfer_fare_ignore_pathfinding`  | bool   | False   | In path-finding, suppress trying to adjust fares using transfer rules.  For performance.
`transfer_fare_ignore_pathenum`     | bool   | False   | In path-enumeration, suppress trying to adjust fares using transfer rules.  For performance.
`user_class_function`               | string | 'generic_user_class' | A function to generate a user class string given a user record.
`depart_early_allowed_min`          | float  | 0.0     | Allow passengers to depart before their departure time time target by this many minutes.
`arrive_late_allowed_min`           | float  | 0.0     | Allow passengers to arrive after their arrival time target by this many minutes.


#### More on Overlap Path Size Penalties

The path size overlap penalty is formulated by Ramming and discussed in Hoogendoorn-Lanser et al. (see [References](#references) ).

When the pathsize overlap is penalized (pathfinding `overlap_variable` is not `None`), then the following equation is used to calculate the path size overlap penalty:

![Path Overlap Penalty Equation](/doc/overlap_function.png "Path Overlap Penalty Equation")

Where
  * *i* is the path alternative for individual *n*
  * &Gamma;<sub>*i*</sub> is the set of legs of path alternative *i*
  * *l<sub>a</sub>* is the value of the `overlap_variable` for leg *a*.  So it is either 1, the distance or the time of leg *a* depending of if `overlap_scale_parameter` is `count`, `distance` or `time`, respectively.
  * *L<sub>i</sub> is the total sum of the `overlap_variable` over all legs *l<sub>a</sub>* that make up path alternative *i*
  * *C<sub>in</sub> is the choice set of path alternatives for individual *n* that overlap with alternative *i*
  * &gamma; is the `overlap_scale_parameter`
  * &delta;<sub>*ai*</sub> = 1 and &delta;<sub>*aj*</sub> = 0 &forall; *j* &ne; *i*

From Hoogendoor-Lanser et al.:

> Consequently, if leg *a* for alternative *i* is unique, then [the denominator is equal to 1] and the path size contribution of leg *a* is equal to its proportional length *l<sub>a</sub>/L<sub>i</sub>*. If leg *l<sub>a</sub>* is also used by alternative *j*, then the contribution of leg *l<sub>a</sub>* to path size PS<sub>*i*</sub> is smaller than *l<sub>a</sub>/L<sub>i</sub>*. If &gamma; = 0 or if routes *i* and *j* have equal length, then the contribution of leg *a* to PS<sub>*i*</sub> is equal to *l<sub>a</sub>/2L<sub>i</sub>*. If &gamma; &gt; 0 and routes *i* and *j* differ in length, then the contribution of leg *a* to PS<sub>*i*</sub> depends on the ratio of *L<sub>i</sub>* to *L<sub>j</sub>*. If route *i* is longer than route *j* and &gamma; &gt; 1, then the contribution of leg *a* to PS<sub>*i*</sub> is larger than *l<sub>a</sub>/2L<sub>i</sub>*; otherwise, the contribution is smaller than *l<sub>a</sub>/2L<sub>i</sub>*. If &gamma; &gt; 1 in the exponential path size formulation, then long routes are penalized in favor of short routes. The use of parameter &gamma; is questionable if overlapping routes have more or less equal length and should therefore be set to 0. Overlap between those alternatives should not affect their choice probabilities differently. The degree to which long routes should be penalized might be determined by estimating &gamma;. If &gamma; is not estimated, then an educated guess with respect to &gamma; should be made. To this end, differences in route length between alternatives in a choice set should be considered.

### `config_ft.py`

This is an *optional* python file containing functions that are evaluated to ascertain items such as user classes.
This could be used to programmatically define user classes based on person, household and/or trip attributes.

The function name for user class is specified in the *pathfinding* input parameter `user_class_function`

__Example:__

```python
def user_class(row_series):
    """
    Defines the user class for this trip list.

    This function takes a single argument, the pandas.Series with person, household and
    trip_list attributes, and returns a user class string.
    """
    if row_series["hh_id"].lower() in ["simpson","brady","addams","jetsons","flintstones"]:
        return "fictional"
    return "real"
```


###  `pathweight_ft.txt`

The pathweight file is a *required* file that tells Fast-Trips how much to value each attribute of a path. This will be used for the stop-labeling stage but also the path selection, which is done in a logit model.  Therefore, the weights should be consistent with with utility.  

A good rule of thumb to consider is that typical in-vehicle-time coefficients for mode choice logit models range from 0.01 to 0.08.  If you consider route choice to be a nest of mode choice, you would divide whatever the in-vehicle-time coefficient is for mode choice by whatever that nesting coefficient is.  One assumption is that the nesting coefficient for route choice should have a smaller value than a typical mode choice model, meaning that people are more likely to switch routes than modes. So, if a mode-choice utility coefficient for in-vehicle time is 0.02 and an assumed nesting coefficient is 0.2, the value for route choice would be 0.10 (0.02 / 0.2).

The file can be a csv or fixed-format.  If you use a fixed-format, make sure
`pathweights_fixed_width = True` in the run configuration file (e.g., `config_ft.txt`).

`pathweight_ft.txt` **must** have the following columns:

Column Name        | Type  | Description
-----------        | ----  | -----------
`user_class`       | Str   | Config functions can use trip list, person, and household attributes to return a user class string to the trip.  <br><br>The string that is returned determines the set of path weights that are used. <br><br>( ??? is default if no user class function ? )  
`purpose`          | St    | This should match the trip purpose as specified in `trip_list.txt`  
`demand_mode_type` | Str   | One of <br>- `transfer`, <br>- `access`, <br>- `egress`, or <br>-`transit`  
`demand_mode`      | Str   | One of: <br>- `transfer`, <br>- a string specified as **access/egress mode** in `trip_list.txt` demand file (i.e. `walk`, `PNR`)  , or <br>- a string specified as a **transit mode** in `trip_list.txt` demand file (i.e. `local_bus`, `commuter_rail`)  
`supply_mode`      | Str   | For `demand_mode_type=transit`, corresponds to the transit mode as defined in the [`GTFS-Plus`](https://github.com/osplanning-data-standards/GTFS-PLUS/blob/master/variables.md#mode) input network.  <br><br>For `demand_mode_type=transfer` and `demand_mode=transfer`, is one of `walk`, `wait`, or `transfer_penalty`.  <br><br>For `demand_mode_type = access`, is one of `walk_access`, `bike_access`, `pnr_access`, or `knr_access`. <br><br>For `demand_mode_type = egress`, is one of `walk_egress`, `bike_egress`, `pnr_egress`, or `knr_egress`.
`weight_name`      | Str   | An attribute of the path link. See below for more details.
`weight_value`     | Float |  The multiplier for the attribute named `weight_name`

_Notes_:

  1.   If demand mode X has supply mode Y, that means a trip specified as transit mode X in the `trip_list.txt` may use a transit link specified as Y in the network. Moreover, if the trip list were to specify that someone takes `commuter_rail` (like if the ABM chooses the primary mode for them as commuter rail), then they can still take a local bus or any lesser mode on their trip in addition to commuter rail. Often in this case, the weights are assumed to be higher for non-commuter rail modes and lower for commuter rail to induce them to ride. For example:

`demand_mode`   | `supply_mode` | `weight_name`         | `weight_value`
-------------   | ------------- | --------------------- | -----------
`commuter_rail` | `local_bus`   | `in_vehicle_time_min` | 1.5
`commuter_rail` | `heavy_rail`  | `in_vehicle_time_min` | 1.0

### `Weight_Name` Values  

The following is an example of a minimally specified `pathweight_ft.txt` :

`demand_mode_type`| `demand_mode`   | `supply_mode`  | `weight_name`       | `weight_value`
----------------  | --------------  | ------------- | -------------------- | -----------
`access`          | `walk`          | `walk_access` | `time_min`           | 2
`egress`          | `walk`          | `walk_egress` | `time_min`           | 2
`transit`         | `transit`       | `local_bus`   | `wait_time_min`      | 2
`transit`         | `transit`       | `local_bus`   | `in_vehicle_time_min`| 1
`transfer`        | `transfer`      | `transfer`    | `transfer_penalty`   | 5
`transfer`        | `transfer`      | `transfer`    | `time_min`           | 2

For most of the weights prefix mode is not needed. E.g. there is no need to label `weight_name` `time_min` for `supply_mode` `walk_access` as `walk_time_min`, because the fact that the `supply_mode` is `walk_access` means it is only assessed on walk links. The drive option (PNR/KNR access/egress), however, should have `walk_` and `drive_` prefixes, because the access can have both components: driving to the station from the origin and walking from the lot to the station. So for example, for `supply_mode` `pnr_access` there will be two weights associated with travel time: `walk_time_min` and `drive_time_min`.

The following is a partial list of possible weight names base don the demand mode / supply mode combinations.


`demand_mode_type = access` / `demand_mode = walk` / `supply_mode = walk_access`

  * `time_min`  
  * `depart_early_min`  
  * `depart_late_min`  

`demand_mode_type = egress` / `demand_mode = walk` / `supply_mode = walk_egress`

  * `time_min`
  * `arrive_early_min`  
  * `arrive_late_min`  

`demand_mode_type = access` / `demand_mode = PNR` / `supply_mode = pnr_access`

  * `walk_time_min`  
  * `drive_time_min`  
  * `arrive_early_min`
  * `arrive_late_min`  

`demand_mode_type = transfer` / `demand_mode = transfer` / `supply_mode = transfer`  

  * `transfer_penalty`
  * `time_min`  
  * `wait_time_min`  

`demand_mode_type = transit` / `demand_mode = transit` / `supply_mode = <pick a transit mode>`

  * `in_vehicle_time_min`  
  * `wait_time_min`  

Note that the cost component is handled at the path level using the value of time column in `trip_list.txt`.

#### Weight Qualifiers  
By default, Fast-Trips will apply all weights as a constant on the appropriate variable. Fast-Trips also supports weight qualifiers which allow for the weights to be applied using more complex models. The supported qualifiers are listed below. Certain qualifiers also require modifiers to shape the cost function.

If no qualifier is specified, `constant` will be assumed.

Qualifier     | Formulation | Required Modifiers |
--------------|-------------|--------------------|
`constant` (default)  |![Constant Weight Equations](/doc/pathweight_linear_equation.png "Constant Weight Equation")| N/A |
`exponential` |![Exponential Weight Equations](/doc/pathweight_exponential_equation.png "Exponential Weight Equation")| N/A |
`logarithmic` |![Logarithmic Weight Equations](/doc/pathweight_logarithmic_equation.png "Logarithmic Weight Equation")| `log_base` |
`logistic`    |![Logistic Weight Equations](/doc/pathweight_logistic_equation.png "Logistic Weight Equation")| `logistic_max`<br/>`logistgic_mid` |

*Example*:
```
#Pathweights_ft.txt snippet
user_class purpose demand_mode_type demand_mode    supply_mode  weight_name                                   weight_value
# default constant
all        other   transit          transit        rapid_bus    wait_time_min                                 1.77

# Explicitly constant
all        other   transit          transit        rapid_bus    wait_time_min.constant                        1.77

all        other   access           walk           walk_access  depart_early_min.logistic                     0.2
all        other   access           walk           walk_access  depart_early_min.logistic.logistic_max        10
all        other   access           walk           walk_access  depart_early_min.logistic.logistic_mid        9

all        other   egress           walk           walk_egress  arrive_late_min.logarithmic                   0.3
all        other   egress           walk           walk_egress  arrive_late_min.logarithmic.log_base          2.71828

# Exponential
all        work    access           walk           walk_access  depart_early_min.exponential                  0.02

# Logarithmic
all        other   egress           walk           walk_egress  arrive_late_min.logarithmic                   0.3
all        other   egress           walk           walk_egress  arrive_late_min.logarithmic.log_base          2.71828

```

## Fares

GTFS-plus fare inputs are similar to GTFS fare inputs but with additional fare periods for time period-based fares.

However, since the columns `route_id`, `origin_id`, `destination_id` and `contains_id` are all optional in [fare_rules.txt](https://github.com/osplanning-data-standards/GTFS-PLUS/blob/master/files/fare_rules.md) and therefore may be specified in different combinations, fast-trips implements fares with the following rules:

* `contains_id` is not implemented in fast-trips, and its inclusion will result in an error
* Specifying `origin_id` and not `destination_id` or vice versa will result in an error.  Each fare rule must specify both or neither.
* These combinations of `route_id`, `origin_id`, and `destination_id` will be used to match a `fare_id` to a transit trip, in this order. The first match will win.
  * Matching `route_id`, `origin_id` and `destination_id`
  * Matching `route_id` only (no `origin_id` or `destination_id` specified)
  * Matching `origin_id` and `destination_id` only (no `route_id` specified)
  * No match (e.g. `fare_id` specified with no other columns)

Discount and free transfers specified in [fare_transfer_rules_ft.txt](https://github.com/osplanning-data-standards/GTFS-PLUS/blob/master/files/fare_transfer_rules_ft.md) are applied to transfers from one fare period to another fare period, and these links need to be *back-to-back*.  So if a passenger transfers from A to B to C and the discount is specified for fare period A to fare period C, they will not receive the discount.

Free transfers are also specified *within* fare periods (possibly time-bounded) in [fare_attributes_ft.txt](https://github.com/osplanning-data-standards/GTFS-PLUS/blob/master/files/fare_attributes_ft.md). These free transfers are applied *after* the discounts from [fare_transfer_rules_ft.txt](https://github.com/osplanning-data-standards/GTFS-PLUS/blob/master/files/fare_transfer_rules_ft.md) and they do not need to be back-to-back.  So if a passenger transfers from A to B to A and fare period A has 1 free transfer specified, but a transfer from B to A has a transfer fare of $.50, the passenger will receive the free transfer since these rules are applied last (and override).

There are four places where fares factor into fast-trips.

1. During path-finding (C++ extension), fares get assessed as a cost onto links, which translate to generalized cost (minutes) via the traveler's value of time.  [Fare transfer rules](https://github.com/osplanning-data-standards/GTFS-PLUS/blob/master/files/fare_transfer_rules_ft.md) here are complicated, because we don't know which is the next/previous fare, and we can only guess based on probabilities.  The fare is estimated using [`Hyperlink::getFareWithTransfer()`](src/hyperlink.cpp).

   Free transfers as configured in [fare attributes](https://github.com/osplanning-data-standards/GTFS-PLUS/blob/master/files/fare_attributes_ft.md) are implemented here in a simplistic way; that is, a free transfer is assumed if the fare attributes have granted any free transfers without looking at `transfer_duration` or the number of transfers. Also, this transfer is required to be *back-to-back* also.  A future enhancement could include keeping a transfer count for each fare period so that the back-to-back requirement is not imposed, and also so that a certain number of free fares could be tallied, but at this time, a simpler approach is used because it's not clear if this kind of detail is helpful.

   Turn this off using configuration option `transfer_fare_ignore_pathfinding`.

2. During path-enumeration (C++ extension), when the paths are being constructed by choosing links from the hyperpath graph, at the point where each link is added to the path, the [fare transfer rules](https://github.com/osplanning-data-standards/GTFS-PLUS/blob/master/files/fare_transfer_rules_ft.md) are applied to adjust fares with more certainty of the the path so far.  This is done in [`Hyperlink::setupProbabilities()`](src/hyperlink.cpp) which calls `Hyperlink::updateFare()` and updates the link cost as well if the fare is affected.  Free transfers as configured in [fare attributes](https://github.com/osplanning-data-standards/GTFS-PLUS/blob/master/files/fare_attributes_ft.md) are looked at here as well, but without the transfer duration component.

3. During path-enumeration (C++ extension), after the path is constructed, the trip cost is re-calculated at the end using [`Path::calculateCost()`](src/path.cpp).  At this moment in the process, the path is complete and final, so the fare transfer rules are relatively easy to apply given that links are certain.  The initial fare and cost are saved and passed back to python to show the effect of step 1.

   Free transfers as configured in [fare attributes](https://github.com/osplanning-data-standards/GTFS-PLUS/blob/master/files/fare_attributes_ft.md) are also addressed here.

   Turn this off using configuration option `transfer_fare_ignore_pathenum`.

4. During simulation (python), while the path is being adjusted due to vehicle times, the fares are calculated via [`Route.add_fares()`](fasttrips/Route.py).  This is unlikely to change anything unless the fare periods changed due to the slow-down of vehicles -- so consider deprecating this in favor of using the pathfinding results?  For now, it's a good test that the C++ code is working as expected; running with simulation off should result in identical fare and cost results from pathfinding and the (non-vehicle-updating) python simulation.

## Running Fast-Trips

Fast-Trips can be run from the command line or by calling it from within a Python script or an iPython notebook using the `Run.run_fasttrips()` function.

There are six required parameters that need to either be passed from the command line or the function call:  

  * `input_network_dir` = directory for input networks can be found  
  * `input_demand_dir`  = directory where input demand can be found  
  * `input_weights`     = file where path weights can be found  
  * `run_config` = file where run configurations can be found  
  * `iters`      = Number of global iterations  
  * `output_dir` = directory where output folder is created  
  * `pathfinding_type` = either `deterministic` or `stochastic`

All the other parameters described in the [configuration options](#configuration-options-fasttrips) can also be passed as keywords.  

**NOTE: Any parameters passed in at run-time from the command line or via the script will overwrite any parameters read in from the `run_config` file.**

### Running the Springfield Example

Sample input files have been provided in `<fast-trips-dir>\Examples\Springfield` to test the setup and also assist with the creation of new fast-trips runs. The input files include network files created from a small hypothetical network and also example transit demand data.

#### From a Script
```python

# Examples\Springfield\run_springfield.py

import os
from fasttrips import Run

# DIRECTORY LOCATIONS
EXAMPLE_DIR         = os.path.abspath(os.path.dirname(__file__))

INPUT_NETWORK       = os.path.join(EXAMPLE_DIR, 'networks', 'vermont')
INPUT_DEMAND        = os.path.join(EXAMPLE_DIR, 'demand', 'general')
INPUT_CONFIG        = os.path.join(EXAMPLE_DIR, 'configs', 'A')
OUTPUT_DIR          = os.path.join(EXAMPLE_DIR, 'output')
OUTPUT_FOLDER       = "general_run"

# INPUT FILE LOCATIONS
CONFIG_FILE         = os.path.join(INPUT_CONFIG, 'config_ft.txt')
INPUT_WEIGHTS       = os.path.join(INPUT_CONFIG, 'pathweight_ft.txt')

print "Running Fast-Trips in %s" % (ex_dir.split(os.sep)[-1:])

Run.run_fasttrips(
    input_network_dir= INPUT_NETWORK,
    input_demand_dir = INPUT_DEMAND,
    run_config       = CONFIG_FILE,
    input_weights    = INPUT_WEIGHTS,
    output_dir       = OUTPUT_DIR,
    output_folder    = OUTPUT_FOLDER,
    pathfinding_type = "stochastic",
    overlap_variable = "count",
    overlap_split_transit = True,
    iters            = 1,
    dispersion       = 0.50)
```

To run the example:

*  Make sure your `<fast-trips-dir>` is in your `PYTHONPATH` environment variable in *Advanced system settings* [Win] or terminal [OSX].
*  Run `python Examples/Springfield/run_springfield.py` from within `<fast-trips-dir>\scripts` in a command prompt [ Win ] or terminal [ OSX ].

Output files from running fast-trips with the sample input data provided can be found in the `Springfield/output` directory.

#### From Command Line  

The same example can be run from the command line by using the command from within the `<fast-trips-dir>` directory:

```bat
C:\Users\lzorn\Documents\fast-trips>rem See usage and forgive my use of windows
C:\Users\lzorn\Documents\fast-trips>rem If using installed version, use 'run_fasttrips' instead of 'python fasttrips\Run.py'
C:\Users\lzorn\Documents\fast-trips>python fasttrips\Run.py -h
usage:

  Run Fast-Trips from the command line with required inputs as command line parameters.

positional arguments:
  {deterministic,stochastic,file}
                        Type of pathfinding
  iters                 Number of iterations to run
  run_config            The run configuration file
  input_network_dir     Location of the input network
  input_demand_dir      Location of the input demand
  input_weights         Location of the pathweights file
  output_dir            Location to write fasttrips output

optional arguments:
  -h, --help            show this help message and exit
  -t, --trace_only      Run only the trace persons?
  -n NUM_TRIPS, --num_trips NUM_TRIPS
                        Number of person trips to run, to run a subset of the
                        whole demand.
  -d DISPERSION, --dispersion DISPERSION
                        Stochastic dispersion parameter
  -m MAX_STOP_PROCESS_COUNT, --max_stop_process_count MAX_STOP_PROCESS_COUNT
                        Max times to process a stop in stochastic pathfinding
  -c, --capacity        Enable capacity constraint
  -o OUTPUT_FOLDER, --output_folder OUTPUT_FOLDER
                        Directory within output_loc to write fasttrips
                        outtput. If none specified, will construct one.
  --debug_output_columns
                        Include debug columns in output
  --overlap_variable {None,count,distance,time}
                        Variable to use for overlap penalty calculation
  --overlap_split_transit
                        Split transit for path overlap penalty calculation
  --transfer_fare_ignore_pathfinding
                        In path-finding, suppress trying to adjust fares using
                        transfer rules. For performance.
  --transfer_fare_ignore_pathenum
                        In path-enumeration, suppress trying to adjust fares
                        using transfer rules. For performance.

C:\Users\lzorn\Documents\fast-trips>rem Run it with Springfield Example scenario
C:\Users\lzorn\Documents\fast-trips>rem If using installed version, use 'run_fasttrips' instead of 'python fasttrips\Run.py'

C:\Users\lzorn\Documents\fast-trips>python fasttrips\Run.py stochastic 1 fasttrips\Examples\Springfield\configs\A\config_ft.txt fasttrips\Examples\Springfield\networks\vermont fasttrips\Examples\Springfield\demand\general fasttrips\Examples\Springfield\configs\A\pathweight_ft.txt fasttrips\Examples\test_scenario\output
```

## Example Scenarios

Fast-Trips comes with a handful of scenarios in the `fasttrips/Examples` directory to use as examples or get your started. They can be viewed at a high-level using the [jupyter notebooks](http://jupyter.org/) contained in that directory.  Note that these notebooks may require you to install additional Python packages such as [jupyter](http://jupyter.org/), [ipywidgets](https://ipywidgets.readthedocs.io/en/latest/), and [bokeh](https://bokeh.pydata.org/en/latest/).

### Springfield
The Springfield scenario is what many of our tests use and is meant to be a generic example with enough complexity and modes to flex Fast-Trips muscles, but not too complex to understand what is going on.

#### Springfield Network

The hypothetical 5-zone example network was developed to help code development. It has a total of three transit routes (one rail and two bus) with two or three stops each. There are also two park-and-ride (PnR) locations.

![alt text](/fasttrips/Examples/Springfield/networks/vermont/test_network.png "Transit Example Network")

Transit vehicles commence at 3:00 PM and continue until 6:00 PM. There are 152 transit trips that make a total of 384 station stops. `input` folder contains all the supply-side/network input files prepared from the test network. More information about network input file standards can be found in the [GTFS-Plus Data Standards Repository][network-standard-url].

#### Springfield Demand
Two versions of sample demand have been prepared:
*  `general` contains regular demand that consists only of a transit trip list. Demand starts at 3:15 PM and ends at 5:15 PM.One trip occurs every 10 seconds. More information is available in [documentation](/Examples/test_network/demand_reg/Readme.md).
*  `simpson_zorn` represents demand for two user classes that can use different sets of path weights. Household and person attribute files are present in addition to the trip list to model user heterogeneity and multiple user classes.

Similar to network data standards, there also exists a [Demand Data Standards Repository][demand-standard-url].

#### Springfield Configs
There are several configurations for the Springfield setup, which are generally grouped as:  
* `A` which doesn't use user classes, and
* `B` which uses user classes and thus needs to use the `simpson_zorn` demand

## Tests
There are a couple dozen tests that are stored in `\tests`.  They can be run by installing the [PyTest](https://docs.pytest.org/en/latest/) library (`pip install pytest`and executing the command `pytest` from the command line within your `<fast-trips-dir>`.  

Most of the tests use test scenarios that can be found in the `fasttrips/Examples` directory.

Many (but not all) of the tests can be individually run by giving the command `python tests/test_<TESTNAME>.py`.  

Test output defaults to the folder `fasttrips/Examples/output`

### Continuous Integration

We use the [Travis-CI](travis-ci.org) continuous integration service as follows:  

  - Every push to GitHub will run tests denoted by the `@pytest.mark.test.basic` function decorator, which is a small subset of system level tests.
  - Every push to `master` or `develop` branches will run tests denoted by the `@pytest.mark.test.travis` function decorator.

These subsets were created to limit the time it takes for Travis to run all the tests.  **When doing invasive development, they are not a substitute for running the entire test suite locally using the `py.test` command.**

Additionally, it is important to understand that most of the tests are system-level tests that do not guarantee correct results so much as they make sure the system runs without an error.  

For documentation-only commits, put `skip ci` somewhere in your commit message to not trigger the Travis testing.

Some regression tests have regression output that needs to be refreshed an thus have a function decorator `@pytest.mark.skip` so that they are skipped.

### Test Descriptions

__Assignment Type:__ `test_assignment_type.py`

Tests both deterministic and stochastic shortest path and hyperpaths.

To run: `python tests/test_assignment_type.py`

__Simple Bunny Hop Scenario:__ `test_bunny.py`

Tests forward and backward stochastic hyperpaths as well as a sensitivity test with a different network.  Has the `basic` and `travis` label, so it runs with every push.

To run: `python tests/test_bunny.py`

__Calculate Cost:__ `test_calculate_cost.py`

Regression tests of cost calculations.

Status: SKIP

To run: `python tests/test_calculate_cost.py`

__Convergence:__ `test_convergence.py`

Tests convergence.

Status: SKIP

To run: `python tests/test_convergence.py`

__Cost Symmetry:__ `test_calculate_cost.py`

Tests that the costs from the c++ pathfinding and the python calculate cost functions return the same values.

Status: Manual

To run: `python tests/test_cost_symmetry.py`

__Dispersion Levels:__ `test_dispersion.py`

 *  Runs dispersion levels at .0, 0.5, 0.1

Status: Run on develop and master branch commits

__Distance Calculation:__ `test_distance.py`

Status: Out of date

__Fares:__ `test_fares.py`

Tests shortcuts in fare calculations

   * **Ignore Pathfinding**     
   * **Ignore Pathfinding and Path Enumeration**

Status: Run on develop and master branch commits

To run: `python tests/test_fares.py`

__Feedback:__ `test_feedback.py`

Runs demand for three iterations with and without capacity constraint

Status: Run on develop and master branch commits

To run: `python tests/test_feedback.py`

__GTFS:__ `test_gtfs_objects.py`

Tests that we can read and process GTFS-PLUS.

Status: Manual

__Max Stop Process Count:__ `test_maxStopProcessCount.py`

Tests 10, 50, and 100 for the value of `max stop process count` – the maximum number of times you will re-processe a node (default: None)

Status: Manual

__Overlap Functions:__ `test_overlap.py`

Tests both overlap type and whether or not each transit segment is broken and compared to each of its parts.

 * **Overlap Variable:** `count`, `distance`, `time`   
 * **Overlap Split:** Boolean

Status: Run on develop and master branch commits

__Flexible Departure/Arrival Windows:__ `test_pat_variation.py`

Tests that flexible departure and arrival window penalties are working.

Status: Run on develop and master branch commits

__Penalty Functions:__ `test_penalty_functions.py`

Tests that penalty functions for flexible departure and arrival windows work.

Status: Run on develop and master branch commits

__Regional Network:__ `test_psrc.py`

Tests that things work on a large, regional network.

Status: Run on develop and master branch commits

__User Classes:__ `test_user_classes.py`

Uses multiple user classes as defined in `config_ft.py`

Status: Manual

__Function Transformations:__ `test_weight_qualifiers.py`

Uses multiple user classes as defined in `config_ft.py`

Status: Run on develop and master branch commits

__Note:__ Multiprocessing is not tested because it is [incompatible with PyTest](https://github.com/pytest-dev/pytest/issues/958)  

## Summarizing Results

Fast-Trips will output results in the [dyno-path](https://github.com/osplanning-data-standards/dyno-path) format. If there exists a survey with transit path details that can be converted to the [dyno-path](https://github.com/osplanning-data-standards/dyno-path) format as well, Fast-Trips results can be summarized and validated against the survey observations. One such effort has been made to validate Fast-Trips output against two surveys in San Francisco Bay Area - Transit On-Board Survey (OBS) and California Household Travel Survey (CHTS).

### Creating Validation Metrics Tableau Dashboard
The scripts and detailed instructions to process the surveys and generate summary dashboards in Tableau can be found in the [fast-trips-validation][fast-trips-validation-url] repository.

### Creating Path Visualizer Tableau Dashboard
Todo.

## Frequently Asked Questions

* How do I restart a run after pathfinding?

Use the option `pathfinding_type=file`, via [`runTest.py`](scripts/runTest.py) or in the configuration.  Then, drop the `pathsfound_paths.csv` and `pathsfound_links.csv` files in the output directory for your run, and they'll be read in instead of generated.

## References

 * Ramming, M. S. *Network Knowledge and Route Choice.* Ph.D. Thesis. Massachusetts Institute of Technology, Cambridge, Mass., 2002.

 * Hoogendoorn-Lanser, S., R. Nes, and P. Bovy. Path Size Modeling in Multinomial Route Choice Analysis. 27 In *Transportation Research Record: Journal of the transportation Research Board, No 1921*, 28 Transportation Research Board of the National Academies, Washington, D.C., 2005, pp. 27-34.

## Changelog

Major changes to fast-trips since the original FAST-TrIPs (https://github.com/MetropolitanTransportationCommission/FAST-TrIPs-1)

To be filled in further but including:
* Added pathfinding iterations to looping (so pathfinding_iteration=1 finds paths for everyone, and subsequently just find paths for people who don't have a valid path. Break when max or we don't find anymore)
* Added time-period based drive access links (10/2016)
* Added link distance to extension as part of StopState (10/2016)
* Implemented overlap pathsize correction (8/2016)
* Add purpose segmentation to cost weighting (7/2016)
* Output pathsets in addition to chosen paths (4/2016)
* Update transit trip vehicle times based on boards, alights and vehicle-configured accleration, deceleration and dwell formulas (4/2016)
* Output performance measures (pathfinding and path enumeration times, number of stops processed) (3/2016)
* Stop order update to pathfinding: when a stop state is updated, mark other reachable stops for reprocessing (3/2016) [details][stop-order-details-url]
* Support KNR and PNR access (11/2015)
* Read user-class based cost weighting (11/2015)
* Switch input format to GTFS-plus network (10/2015)
* Move path finding to C++ extension (9/2015)
* Parallelized path finding with multiprocessing (7/2015)
* Port original FAST-TrIPs codebase to python with debug tracing (5/2015)

[git-url]: <https://git-scm.com/>
[git-clone-url]: <https://help.github.com/articles/cloning-a-repository/>
[git-fork-url]: <https://help.github.com/articles/fork-a-repo/>
[python-vcpp-url]: <http://www.microsoft.com/en-us/download/details.aspx?id=44266>
[numpy-url]:  <http://www.numpy.org/>
[pandas-url]: <http://pandas.pydata.org/>
[anaconda-url]: <https://www.continuum.io/downloads>
[python-packages-windows-url]: <http://www.lfd.uci.edu/~gohlke/pythonlibs/>
[partridge-url]: <https://github.com/remix/partridge>
[git-repo-url]: <https://github.com/MetropolitanTransportationCommission/fast-trips.git>
[network-standard-url]: <https://github.com/osplanning-data-standards/GTFS-PLUS>
[demand-standard-url]: <https://github.com/osplanning-data-standards/dyno-demand>
[stop-order-details-url]: <https://github.com/MetropolitanTransportationCommission/fast-trips/pull/22>
<<<<<<< HEAD
[fast-trips-validation-url]: <https://github.com/psrc/fast-trips-validation>
[pip-url]: <https://pip.pypa.io/en/stable/>
=======
[virtenv-url]: <https://uoa-eresearch.github.io/eresearch-cookbook/recipe/2014/11/20/conda/>
>>>>>>> d777da39
<|MERGE_RESOLUTION|>--- conflicted
+++ resolved
@@ -7,7 +7,6 @@
 Fast-trips is a Dynamic Transit Assignment tool written in Python and supplemented by code in C++. For more information about this visit the following links:  
 
  * Project Website: http://fast-trips.mtc.ca.gov/
-<<<<<<< HEAD
  * Documentation for developers (contributing, API, etc.): http://bayareametro.github.io/fast-trips/
 
 **Use Cases**  
@@ -17,10 +16,7 @@
  - An analyst who wants to evaluate a service plan for a special event.
  - A modeler who wants to include capacity constraints and reliability as a performance metric for long-range planning investments as evaluated in a long range transportation plan.
 
-For a description of how Fast-Trips does this sort of analysis differently than the status quo, see [this post](http://fast-trips.mtc.ca.gov/2015/06/01/why/) on our blog.
-=======
- * Full Technical Documentation (API): bayareametro.github.io/fast-trips/
->>>>>>> d777da39
+
 
 ## Contents
 * [Setup](#setup)
@@ -43,7 +39,6 @@
 
 ## Setup
 Follow the steps below to setup up fast-trips:
-<<<<<<< HEAD
 
 1 - Set up your Python environment
 
@@ -76,13 +71,6 @@
 *  If compiling on Windows, install [Microsoft Visual C++ Compiler for Python 2.7][python-vcpp-url].  On Linux, install the python-dev package.
 *  Set the `PYTHONPATH` environment variable to the location of your fast-trips repo, which we're calling `<fast-trips-dir>`.
 *  To build, in the fast-trips directory `<fast-trips-dir>`, run the following in a command prompt:  `python setup.py build_ext --inplace`.
-=======
-*  We suggest that you work from a Python 2.7 [virtual environment][virtenv-url] in order to make sure you don't interfere with other python installations you can do this using the base virtenv package, conda, or using the Anaconda Navigator GUI.  Using conda: `conda create -n fasttrips python=2.7 anaconda`  `source activate fasttrips` . 
-*  Your VirtEnv should include [numpy][numpy-url],  [pandas][pandas-url], and [transitfeed][python-transitfeed-url] for reading GTFS Many *data analytics* Python distributions like [Anaconda][anaconda-url] bundle [numpy][numpy-url] and [pandas][pandas-url], but they can also be installed using the command `pip install <packagename>` within the virtual environment.  As a last resort, Windows users can also find binary package installers [here][python-packages-windows-url].  
-*  Install [Git][git-url] and clone the fast-trips repository (https://github.com/MetropolitanTransportationCommission/fast-trips.git) to a local directory: `<fast-trips-dir>`. If the user plans on making changes to the code, it is recommended that the repository be [forked][git-fork-url] before cloning.  
-*  Switch to the `develop` branch of the repository.  
-*  To build, in the fast-trips directory `<fast-trips-dir>`, run the following in a command prompt:  `python setup.py develop build_ext --inplace`.  If compiling on Windows, install [Microsoft Visual C++ Compiler for Python 2.7][python-vcpp-url].  On Linux, install the python-dev package.  On Mac, using standard xcode command line tools / g++ works fine.  Using the **develop** command prompt makes sure that changes in the package are propogated to the shell without having to re-install the package.  
->>>>>>> d777da39
 
 *Option 2 - Latest Release*
 
@@ -714,9 +702,6 @@
 [network-standard-url]: <https://github.com/osplanning-data-standards/GTFS-PLUS>
 [demand-standard-url]: <https://github.com/osplanning-data-standards/dyno-demand>
 [stop-order-details-url]: <https://github.com/MetropolitanTransportationCommission/fast-trips/pull/22>
-<<<<<<< HEAD
 [fast-trips-validation-url]: <https://github.com/psrc/fast-trips-validation>
 [pip-url]: <https://pip.pypa.io/en/stable/>
-=======
-[virtenv-url]: <https://uoa-eresearch.github.io/eresearch-cookbook/recipe/2014/11/20/conda/>
->>>>>>> d777da39
+[virtenv-url]: <https://uoa-eresearch.github.io/eresearch-cookbook/recipe/2014/11/20/conda/>