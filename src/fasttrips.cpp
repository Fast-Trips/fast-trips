--- conflicted
+++ resolved
@@ -109,12 +109,8 @@
     fasttrips::PathSpecification path_spec;
     int   hyperpath_i, outbound_i, trace_i;
     char *user_class, *purpose, *access_mode, *transit_mode, *egress_mode;
-<<<<<<< HEAD
-    if (!PyArg_ParseTuple(args, "iiiisssssiiiddi", &path_spec.iteration_, &path_spec.passenger_id_, &path_spec.path_id_, &hyperpath_i,
-=======
-    if (!PyArg_ParseTuple(args, "iiiiisssssiiidi", &path_spec.iteration_, &path_spec.pathfinding_iteration_,
+    if (!PyArg_ParseTuple(args, "iiiiisssssiiiddi", &path_spec.iteration_, &path_spec.pathfinding_iteration_,
                           &path_spec.passenger_id_, &path_spec.path_id_, &hyperpath_i,
->>>>>>> 705f5565
                           &user_class, &purpose, &access_mode, &transit_mode, &egress_mode,
                           &path_spec.origin_taz_id_, &path_spec.destination_taz_id_,
                           &outbound_i, &path_spec.preferred_time_, &path_spec.value_of_time_, &trace_i)) {
